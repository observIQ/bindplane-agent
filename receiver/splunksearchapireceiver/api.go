--- conflicted
+++ resolved
@@ -118,10 +118,6 @@
 	if err != nil {
 		return SearchResults{}, fmt.Errorf("failed to read search job results response: %v", err)
 	}
-<<<<<<< HEAD
-
-=======
->>>>>>> ceb503d1
 	err = json.Unmarshal(body, &searchResults)
 	if err != nil {
 		return SearchResults{}, fmt.Errorf("failed to unmarshal search job results: %v", err)
