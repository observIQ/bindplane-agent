--- conflicted
+++ resolved
@@ -133,14 +133,9 @@
 				exportedEvents += logs.ResourceLogs().Len()
 				break
 			}
-<<<<<<< HEAD
-			if logTimestamp.UTC().Before(earliestTime) {
-				ssapir.logger.Info("skipping log entry - timestamp before earliestTime", zap.Time("time", logTimestamp.UTC()), zap.Time("earliestTime", earliestTime.UTC()))
-=======
 			// if the number of results is less than the results per request, we have queried all pages for the search
 			if len(results.Results) < search.EventBatchSize {
 				exportedEvents += len(results.Results)
->>>>>>> a648d890
 				break
 			}
 			exportedEvents += logs.ResourceLogs().Len()
