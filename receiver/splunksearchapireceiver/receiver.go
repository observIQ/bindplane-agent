--- conflicted
+++ resolved
@@ -16,13 +16,8 @@
 
 import (
 	"context"
-<<<<<<< HEAD
 	"encoding/json"
 	"fmt"
-	"net/http"
-=======
-	"fmt"
->>>>>>> a648d890
 	"time"
 
 	"github.com/open-telemetry/opentelemetry-collector-contrib/pkg/stanza/adapter"
@@ -34,9 +29,14 @@
 	"go.uber.org/zap"
 )
 
-<<<<<<< HEAD
 const (
 	eventStorageKey = "last_event_offset"
+)
+
+var (
+	offset         = 0     // offset for pagination and checkpointing
+	exportedEvents = 0     // track the number of events returned by the results endpoint that are exported
+	limitReached   = false // flag to stop processing search results when limit is reached
 )
 
 type splunksearchapireceiver struct {
@@ -45,28 +45,13 @@
 	logsConsumer  consumer.Logs
 	config        *Config
 	settings      component.TelemetrySettings
-	client        *http.Client
+	client        splunkSearchAPIClient
 	storageClient adapter.StorageClient
 	record        *eventRecord
 }
 
 type eventRecord struct {
-	Offset string `json:"offset"`
-=======
-var (
-	offset         = 0     // offset for pagination and checkpointing
-	exportedEvents = 0     // track the number of events returned by the results endpoint that are exported
-	limitReached   = false // flag to stop processing search results when limit is reached
-)
-
-type splunksearchapireceiver struct {
-	host         component.Host
-	logger       *zap.Logger
-	logsConsumer consumer.Logs
-	config       *Config
-	settings     component.TelemetrySettings
-	client       splunkSearchAPIClient
->>>>>>> a648d890
+	Offset int `json:"offset"`
 }
 
 func (ssapir *splunksearchapireceiver) Start(ctx context.Context, host component.Host) error {
@@ -76,8 +61,6 @@
 	if err != nil {
 		return err
 	}
-<<<<<<< HEAD
-	ssapir.client = client
 
 	// create storage client
 	storageClient, err := adapter.GetStorageClient(ssapir.config.StorageID)
@@ -89,8 +72,6 @@
 	// check if a checkpoint already exists
 	ssapir.loadCheckpoint(ctx)
 
-=======
->>>>>>> a648d890
 	go ssapir.runQueries(ctx)
 	return nil
 }
@@ -119,19 +100,6 @@
 			if err != nil {
 				ssapir.logger.Error("error fetching search results", zap.Error(err))
 			}
-<<<<<<< HEAD
-			if done {
-				break
-			}
-			time.Sleep(2 * time.Second)
-		}
-
-		// fetch search results
-		results, err := ssapir.getSplunkSearchResults(ssapir.config, searchID)
-		if err != nil {
-			ssapir.logger.Error("error fetching search results", zap.Error(err))
-		}
-=======
 			ssapir.logger.Info("search results fetched", zap.Int("num_results", len(results.Results)))
 
 			// parse time strings to time.Time
@@ -139,7 +107,6 @@
 			if err != nil {
 				ssapir.logger.Error("earliest_time failed to be parsed as RFC3339", zap.Error(err))
 			}
->>>>>>> a648d890
 
 			latestTime, err := time.Parse(time.RFC3339, search.LatestTime)
 			if err != nil {
@@ -183,8 +150,14 @@
 			// pass logs, wait for exporter to confirm successful export to GCP
 			err = ssapir.logsConsumer.ConsumeLogs(ctx, logs)
 			if err != nil {
-				// Error from down the pipeline, freak out
+				// error from down the pipeline, freak out
 				ssapir.logger.Error("error consuming logs", zap.Error(err))
+			}
+			// last batch of logs has been successfully exported, update checkpoint
+			ssapir.record.Offset = offset
+			err = ssapir.checkpoint(ctx)
+			if err != nil {
+				ssapir.logger.Error("error writing checkpoint", zap.Error(err))
 			}
 			if limitReached {
 				ssapir.logger.Info("limit reached, stopping search result export")
@@ -199,7 +172,7 @@
 			exportedEvents += logs.ResourceLogs().Len()
 			offset += len(results.Results)
 		}
-		ssapir.logger.Info("search results exported", zap.String("query", search.Query), zap.Int("total results", exportedEvents))
+		ssapir.logger.Info("all search results exported", zap.String("query", search.Query), zap.Int("total results", exportedEvents))
 	}
 	return nil
 }
@@ -223,21 +196,6 @@
 		case <-ctx.Done():
 			return nil
 		}
-<<<<<<< HEAD
-
-		// pass logs, wait for exporter to confirm successful export to GCP
-		err = ssapir.logsConsumer.ConsumeLogs(ctx, logs)
-		if err != nil {
-			// Error from down the pipeline, freak out
-			ssapir.logger.Error("error consuming logs", zap.Error(err))
-		}
-		ssapir.record.Offset = results.Results[len(results.Results)-1].Offset
-		err = ssapir.checkpoint(ctx)
-		if err != nil {
-			ssapir.logger.Error("error writing checkpoint", zap.Error(err))
-		}
-=======
->>>>>>> a648d890
 	}
 }
 
