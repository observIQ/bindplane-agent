# minimum confidence percentage used during license classification
threshold: .90

# all permitted licenses - if no list is specified, all licenses are assumed to be allowed
allow:
  - "MIT"
  - "Apache-2.0"
  - "BSD-3-Clause"
  - "BSD-2-Clause"
  - "BSD-2-Clause-FreeBSD"
  - "Zlib"
  - "ISC"
  - "MPL-2.0"

override:
  - path: "github.com/hashicorp/cronexpr"
    versions: "v1.1.1"
    licenses: ["Apache-2.0"] # repo allows to choose between Apache-2.0 and GPL v3 https://github.com/hashicorp/cronexpr#license
  - path: "github.com/weaveworks/common"
    licenses: ["Apache-2.0"] # Actual license is Apache-2.0, there is a single script that we don't use under LGPL-3.0 https://github.com/weaveworks/common/blob/master/LICENSE
  - path: "github.com/grafana/loki"
    versions: "v1.6.2"
    licenses: ["Apache-2.0"] # Actual packages used in the Loki exporter are Apache-2.0 https://github.com/grafana/loki/blob/main/pkg/logproto/LICENSE_APACHE2
  - path: "github.com/apache/arrow/go/arrow"
    licenses: ["Apache-2.0"] # Actual license is Apache-2.0 https://github.com/apache/arrow/blob/master/go/LICENSE.txt

exceptions:
  licenseNotPermitted:
    # opencontainers/go-digest is Apache 2.0 licensed, the README and CONTRIBUTING docs
    # are creative commons. https://github.com/opencontainers/go-digest#copyright-and-license
    - path: "github.com/opencontainers/go-digest"
  unresolvableLicense:
    # Currently has no license but but we're ok with this.
    # Filed and issues to add one https://github.com/coralogix/opentelemetry-cx-protobuf-api/issues/2
    - path: "github.com/coralogix/opentelemetry-cx-protobuf-api/coralogixpb"
    # uses a custom license that says we can basically do whatever we want with it
    - path: "github.com/xi2/xz"
    # Internal modules
    - path: "./processor/resourceattributetransposerprocessor"
<<<<<<< HEAD
    - path: "./receiver/apachedruidreceiver"
=======
    - path: "./receiver/m365receiver"
>>>>>>> 3eccd6a0
    - path: "./receiver/pluginreceiver"
    - path: "./receiver/routereceiver"
    - path: "./exporter/googlecloudexporter"
    - path: "./packagestate"
    - path: "../packagestate"
    - path: "./opamp/observiq/testdata/latest"
    - path: "./processor/throughputmeasurementprocessor"
    - path: "./processor/maskprocessor"
    - path: "./processor/logcountprocessor"
    - path: "./processor/metricextractprocessor"
    - path: "./processor/logdeduplicationprocessor"
    - path: "./expr"<|MERGE_RESOLUTION|>--- conflicted
+++ resolved
@@ -37,11 +37,8 @@
     - path: "github.com/xi2/xz"
     # Internal modules
     - path: "./processor/resourceattributetransposerprocessor"
-<<<<<<< HEAD
     - path: "./receiver/apachedruidreceiver"
-=======
     - path: "./receiver/m365receiver"
->>>>>>> 3eccd6a0
     - path: "./receiver/pluginreceiver"
     - path: "./receiver/routereceiver"
     - path: "./exporter/googlecloudexporter"
