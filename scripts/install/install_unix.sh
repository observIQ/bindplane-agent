--- conflicted
+++ resolved
@@ -531,7 +531,6 @@
   unpack_package || error_exit "$LINENO" "Failed to extract package"
   succeeded
 
-<<<<<<< HEAD
   # If an endpoint was specified, we need to write the manager.yaml
   if [ -n "$OPAMP_ENDPOINT" ]; then
     info "Creating manager yaml..."
@@ -539,10 +538,6 @@
     succeeded
   fi
 
-  info "Enabling service..."
-  systemctl enable --now observiq-otel-collector > /dev/null 2>&1 || error_exit "$LINENO" "Failed to enable service"
-  succeeded
-=======
   if [ "$(systemctl is-enabled observiq-otel-collector)" = "enabled" ]; then
     # The unit is already enabled; It may be running, too, if this was an upgrade.
     # We'll want to restart, which will start it if it wasn't running already,
@@ -555,7 +550,6 @@
     systemctl enable --now observiq-otel-collector > /dev/null 2>&1 || error_exit "$LINENO" "Failed to enable service"
     succeeded
   fi
->>>>>>> 99fb5cef
 
   success "observIQ OpenTelemetry Collector installation complete!"
   decrease_indent
